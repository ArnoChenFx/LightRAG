--- conflicted
+++ resolved
@@ -784,14 +784,11 @@
             llm_model_func=azure_openai_model_complete
             if args.llm_binding == "azure_openai"
             else openai_alike_model_complete,
-<<<<<<< HEAD
             chunk_token_size=int(args.chunk_size),
             chunk_overlap_token_size=int(args.chunk_overlap_size),
-=======
             llm_model_name=args.llm_model,
             llm_model_max_async=args.max_async,
             llm_model_max_token_size=args.max_tokens,
->>>>>>> 63bd0663
             embedding_func=embedding_func,
             kv_storage=KV_STORAGE,
             graph_storage=GRAPH_STORAGE,
