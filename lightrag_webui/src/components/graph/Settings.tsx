--- conflicted
+++ resolved
@@ -1,4 +1,4 @@
-import { useState, useCallback} from 'react'
+import { useState, useCallback } from 'react'
 import { Popover, PopoverContent, PopoverTrigger } from '@/components/ui/Popover'
 import Checkbox from '@/components/ui/Checkbox'
 import Button from '@/components/ui/Button'
@@ -188,7 +188,6 @@
     setTimeout(() => {
       useSettingsStore.getState().setQueryLabel(currentLabel)
     }, 300)
-
   }, [])
 
   const setGraphLayoutMaxIterations = useCallback((iterations: number) => {
@@ -196,26 +195,9 @@
     useSettingsStore.setState({ graphLayoutMaxIterations: iterations })
   }, [])
 
-<<<<<<< HEAD
-  const setApiKey = useCallback(async () => {
-    useSettingsStore.setState({ apiKey: tempApiKey || null })
-    await useBackendState.getState().check()
-    setOpened(false)
-  }, [tempApiKey])
-
-  const handleTempApiKeyChange = useCallback(
-    (e: React.ChangeEvent<HTMLInputElement>) => {
-      setTempApiKey(e.target.value)
-    },
-    [setTempApiKey]
-  )
-
   const { t } = useTranslation()
-=======
-  const { t } = useTranslation();
->>>>>>> 4edc680b
-
-  const saveSettings = () => setOpened(false);
+
+  const saveSettings = () => setOpened(false)
 
   return (
     <>
@@ -307,43 +289,9 @@
               onEditFinished={setGraphLayoutMaxIterations}
             />
             <Separator />
-            <Button
-              onClick={saveSettings}
-              variant="outline"
-              size="sm"
-              className="ml-auto px-4"
-            >
+            <Button onClick={saveSettings} variant="outline" size="sm" className="px-4">
               {t('graphPanel.sideBar.settings.save')}
             </Button>
-
-<<<<<<< HEAD
-            <div className="flex flex-col gap-2">
-              <label className="text-sm font-medium">
-                {t('graphPanel.sideBar.settings.apiKey')}
-              </label>
-              <form className="flex h-6 gap-2" onSubmit={(e) => e.preventDefault()}>
-                <div className="w-0 flex-1">
-                  <Input
-                    type="password"
-                    value={tempApiKey}
-                    onChange={handleTempApiKeyChange}
-                    placeholder={t('graphPanel.sideBar.settings.enterYourAPIkey')}
-                    className="max-h-full w-full min-w-0"
-                    autoComplete="off"
-                  />
-                </div>
-                <Button
-                  onClick={setApiKey}
-                  variant="outline"
-                  size="sm"
-                  className="max-h-full shrink-0"
-                >
-                  {t('graphPanel.sideBar.settings.save')}
-                </Button>
-              </form>
-            </div>
-=======
->>>>>>> 4edc680b
           </div>
         </PopoverContent>
       </Popover>
