--- conflicted
+++ resolved
@@ -222,14 +222,6 @@
     }
   }, [queryLabel, rawGraph, sigmaGraph])
 
-<<<<<<< HEAD
-    // Check if parameters have changed
-    if (
-      !isFetching &&
-      !fetchInProgressRef.current &&
-      (paramsChanged || !useGraphStore.getState().graphDataFetchAttempted)
-    ) {
-=======
   // Data fetching logic
   useEffect(() => {
     // Skip if fetch is already in progress or no query label
@@ -239,7 +231,6 @@
 
     // Only fetch data when graphDataFetchAttempted is false (avoids re-fetching on vite dev mode)
     if (!isFetching && !useGraphStore.getState().graphDataFetchAttempted) {
->>>>>>> 4edc680b
       // Set flags
       fetchInProgressRef.current = true
       useGraphStore.getState().setGraphDataFetchAttempted(true)
@@ -274,18 +265,9 @@
           const newSigmaGraph = createSigmaGraph(data)
           data?.buildDynamicMap()
 
-<<<<<<< HEAD
           // Set new graph data
           state.setSigmaGraph(newSigmaGraph)
           state.setRawGraph(data)
-
-          // No longer need to extract labels from graph data
-=======
-        // Update flags
-        dataLoadedRef.current = true
-        initialLoadRef.current = true
-        fetchInProgressRef.current = false
->>>>>>> 4edc680b
 
           // Update flags
           dataLoadedRef.current = true
